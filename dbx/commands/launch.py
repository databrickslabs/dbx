--- conflicted
+++ resolved
@@ -1,10 +1,4 @@
-<<<<<<< HEAD
-import base64
-import io
-import json
-=======
 import tempfile
->>>>>>> d16ba698
 import time
 from pathlib import Path
 from typing import Dict, Any, Optional, Tuple
@@ -243,13 +237,9 @@
         with mlflow.start_run(nested=True):
 
             if not as_run_submit:
-<<<<<<< HEAD
-                run_launcher = RunNowLauncher(job, api_client, artifact_base_uri, existing_runs, prepared_parameters, job_output_log_level)
-=======
                 run_launcher = RunNowLauncher(
                     job=job, api_client=api_client, existing_runs=existing_runs, prepared_parameters=prepared_parameters
                 )
->>>>>>> d16ba698
             else:
                 run_launcher = RunSubmitLauncher(
                     job=job,
@@ -415,13 +405,7 @@
 
 
 class RunNowLauncher:
-<<<<<<< HEAD
-    def __init__(
-        self, job: str, api_client: ApiClient, artifact_base_uri: str, existing_runs: str, prepared_parameters: Any, job_output_log_level: str
-    ):
-=======
     def __init__(self, job: str, api_client: ApiClient, existing_runs: str, prepared_parameters: Any):
->>>>>>> d16ba698
         self.job = job
         self.api_client = api_client
         self.existing_runs = existing_runs
