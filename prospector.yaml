--- conflicted
+++ resolved
@@ -29,13 +29,9 @@
     - raise-missing-from # pretty strange requirement with acquaint logic
 
 pep8:
-<<<<<<< HEAD
-  disable: W293,E203 # disabled because we have newlines in docstrings
-=======
   # W293: disabled because we have newlines in docstrings
   # E203: disabled because pep8 and black disagree on whitespace before colon in some cases
   disable: W293,E203
->>>>>>> 6e009160
 
 mccabe:
   disable:
