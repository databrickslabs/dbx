--- conflicted
+++ resolved
@@ -20,18 +20,14 @@
 - ♻️ Handle `pytest` exit code in cookiecutter project integration test entrypoint
 
 ### Added
-<<<<<<< HEAD
-
-=======
+
 - 🔥 Delta Live Tables support
->>>>>>> dc0dd54b
 - 📖 Documentation on the differences between `dbx execute` and `dbx launch`
 - 📖 Documentation on how to use parameter passing in various cases
 - 📖 Documentation on how to enable Photon
 - 📖 Documentation on artifact storage
-- ✨ Functionality to automatically enable context-based upload
-- ✨ Automatic conversion from `wasbs://` to `abfss://` references when using ADLS as artifact storage.
-- ✨ `dbx configure` enables by default appending workflow custom init scripts, or explicitly by `dbx configure --append-init-scripts`.
+- 🪄 Functionality to automatically enable context-based upload
+- 🪄 Automatic conversion from `wasbs://` to `abfss://` references when using ADLS as artifact storage.
 
 ### Fixed
 
