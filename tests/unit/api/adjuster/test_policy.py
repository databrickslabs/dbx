from unittest.mock import MagicMock, patch

import pytest
import yaml
from databricks_cli.sdk import PolicyService
from pytest_mock import MockerFixture

<<<<<<< HEAD
from dbx.api.adjuster import policy as test_module
=======
from dbx.api.adjuster.adjuster import Adjuster, AdditionalLibrariesProvider
>>>>>>> dc0dd54b
from dbx.api.adjuster.policy import PolicyAdjuster
from dbx.models.deployment import DeploymentConfig
from dbx.models.workflow.common.libraries import Library
from dbx.models.workflow.common.new_cluster import NewCluster

TEST_MODULE_PATH = test_module.__name__


def test_base_aws_policy():
    _policy = {
        "aws_attributes.instance_profile_arn": {
            "type": "fixed",
            "value": "arn:aws:iam::123456789:instance-profile/sample-aws-iam",
        },
        "spark_version": {"type": "fixed", "value": "lts"},
        "node_type_id": {"type": "allowlist", "values": ["node_1", "node_2"]},
        "spark_conf.spark.my.conf": {"type": "fixed", "value": "my_value"},
        "spark_conf.spark.my.other.conf": {"type": "fixed", "value": "my_other_value"},
        "init_scripts.0.dbfs.destination": {"type": "fixed", "value": "dbfs:/some/init-scripts/sc1.sh"},
        "init_scripts.1.dbfs.destination": {"type": "fixed", "value": "dbfs:/some/init-scripts/sc2.sh"},
    }
    _formatted = {
        "aws_attributes": {"instance_profile_arn": "arn:aws:iam::123456789:instance-profile/sample-aws-iam"},
        "spark_conf": {"spark.my.conf": "my_value", "spark.my.other.conf": "my_other_value"},
        "spark_version": "lts",
        "init_scripts": [
            {"dbfs": {"destination": "dbfs:/some/init-scripts/sc1.sh"}},
            {"dbfs": {"destination": "dbfs:/some/init-scripts/sc2.sh"}},
        ],
    }
    api_client = MagicMock()
    adj = PolicyAdjuster(api_client)
    result = adj._traverse_policy(_policy)
    assert result == _formatted


@pytest.fixture()
def policy_mock(mocker: MockerFixture):
    mocker.patch.object(
        PolicyService,
        "list_policies",
        MagicMock(
            return_value={
                "policies": [
                    {
                        "policy_id": 1,
                        "name": "good-policy",
                        "definition": """
                        {"spark_conf.spark.my.conf": {"type": "fixed", "value": "my_value"}}
                        """,
                    },
                    {
                        "policy_id": 2,
                        "name": "duplicated-name",
                        "definition": """
                        {"spark_conf.spark.my.conf": {"type": "fixed", "value": "my_value"}}
                        """,
                    },
                    {
                        "policy_id": 3,
                        "name": "duplicated-name",
                        "definition": """
                        {"spark_conf.spark.my.conf": {"type": "fixed", "value": "my_value"}}
                        """,
                    },
                    {
                        "policy_id": 4,
                        "name": "conflicting",
                        "definition": """
                        {"spark_version": {"type": "fixed", "value": "some-other"}}
                        """,
                    },
                ]
            }
        ),
    )


@pytest.mark.parametrize(
    "cluster_def",
    [
        NewCluster(spark_version="lts", policy_name="good-policy"),
        NewCluster(spark_version="lts", policy_id="cluster-policy://good-policy"),
    ],
)
def test_adjusting(cluster_def, policy_mock):
    _adj = PolicyAdjuster(api_client=MagicMock())
    _obj = _adj._adjust_policy_ref(cluster_def)
    assert getattr(_obj, "spark_conf").get("spark.my.conf") == "my_value"


@pytest.mark.parametrize(
    "cluster_def",
    [
        NewCluster(spark_version="lts", policy_id="cluster-policy://duplicated-name"),
        NewCluster(spark_version="lts", policy_id="cluster-policy://not-found"),
        NewCluster(spark_version="lts", policy_id="cluster-policy://conflicting"),
    ],
)
def test_negative_cases(cluster_def, policy_mock):
    _adj = PolicyAdjuster(api_client=MagicMock())
    with pytest.raises(ValueError):
        _obj = _adj._adjust_policy_ref(cluster_def)


<<<<<<< HEAD
@pytest.mark.parametrize(
    "existing_init_scripts, expected",
    [
        (
            [],
            [
                {"dbfs": {"destination": "dbfs1"}},
                {"dbfs": {"destination": "dbfs2"}},
                {"s3": {"destination": "s31"}},
                {"s3": {"destination": "s32"}},
            ],
        ),
        (
            [
                {"dbfs": {"destination": "dbfs1"}},
                {"dbfs": {"destination": "dbfs2"}},
                {"s3": {"destination": "s31"}},
                {"s3": {"destination": "s32"}},
            ],
            [
                {"dbfs": {"destination": "dbfs1"}},
                {"dbfs": {"destination": "dbfs2"}},
                {"s3": {"destination": "s31"}},
                {"s3": {"destination": "s32"}},
            ],
        ),
        (
            [
                {"dbfs": {"destination": "dbfs2"}},
                {"dbfs": {"destination": "dbfs3"}},
                {"s3": {"destination": "s32"}},
                {"s3": {"destination": "s33"}},
            ],
            [
                {"dbfs": {"destination": "dbfs1"}},
                {"dbfs": {"destination": "dbfs2"}},
                {"s3": {"destination": "s31"}},
                {"s3": {"destination": "s32"}},
                {"dbfs": {"destination": "dbfs3"}},
                {"s3": {"destination": "s33"}},
            ],
        ),
    ],
)
def test_append_init_scripts(existing_init_scripts, expected):
    policy_init_scripts = [
        {"dbfs": {"destination": "dbfs1"}},
        {"dbfs": {"destination": "dbfs2"}},
        {"s3": {"destination": "s31"}},
        {"s3": {"destination": "s32"}},
    ]
    assert expected == PolicyAdjuster._append_init_scripts(policy_init_scripts, existing_init_scripts)


@pytest.mark.parametrize(
    "append_init_scripts, called_append_init_scripts",
    [
        (True, True),
        (False, False),
    ],
)
@patch(f"{TEST_MODULE_PATH}.ProjectConfigurationManager")
@patch(f"{TEST_MODULE_PATH}.PolicyAdjuster._append_init_scripts")
def test_deep_update_with_append_init_scripts(
    mock_append_init_scripts,
    mock_project_configuration_manager,
    append_init_scripts,
    called_append_init_scripts,
):
    mock_project_configuration_manager.return_value.get_param_value.return_value = append_init_scripts
    old_scripts = MagicMock()
    new_scripts = MagicMock()
    old = {"init_scripts": old_scripts}
    new = {"init_scripts": new_scripts}
    if called_append_init_scripts:
        PolicyAdjuster._deep_update(old, new)
        mock_append_init_scripts.assert_called_once_with(new_scripts, old_scripts)
        assert old["init_scripts"] == mock_append_init_scripts.return_value
    else:
        with pytest.raises(ValueError):
            PolicyAdjuster._deep_update(old, new)
            mock_append_init_scripts.assert_not_called()
=======
TEST_DEFINITIONS = yaml.safe_load(
    """
environments:
  default:
    workflows:
      - name: "legacy-definition"
        some_task: "here"
        new_cluster:
          spark_version: "some"
          policy_id: "cluster-policy://good-policy"
      - name: "v2.1-inplace"
        job_clusters:
          - job_cluster_key: "base"
            new_cluster:
              spark_version: "some"
              policy_id: "cluster-policy://good-policy"
        tasks:
          - task_key: "inplace"
            new_cluster:
              spark_version: "some"
              policy_id: "cluster-policy://good-policy"
            some_task: "here"
          - task_key: "from-job-clusters"
            job_cluster_key: "base"
            some_task: "here"
"""
)

TEST_CONFIG = DeploymentConfig.from_payload(TEST_DEFINITIONS)
ENVIRONMENT_DEFINITION = TEST_CONFIG.get_environment("default")


def test_locations(policy_mock):
    wfs = TEST_CONFIG.get_environment("default").payload.workflows
    core_pkg = Library(whl="/some/local/file")
    client_mock = MagicMock()
    _adj = Adjuster(
        additional_libraries=AdditionalLibrariesProvider(core_package=core_pkg),
        file_uploader=MagicMock(),
        api_client=client_mock,
    )
    _adj.traverse(wfs)
    for element in [
        wfs[0].new_cluster,
        wfs[1].get_task("inplace").new_cluster,
        wfs[1].get_job_cluster_definition("base").new_cluster,
    ]:
        assert getattr(element, "spark_conf").get("spark.my.conf") == "my_value"
        assert element.policy_id == "1"
>>>>>>> dc0dd54b
<|MERGE_RESOLUTION|>--- conflicted
+++ resolved
@@ -5,11 +5,8 @@
 from databricks_cli.sdk import PolicyService
 from pytest_mock import MockerFixture
 
-<<<<<<< HEAD
+from dbx.api.adjuster.adjuster import Adjuster, AdditionalLibrariesProvider
 from dbx.api.adjuster import policy as test_module
-=======
-from dbx.api.adjuster.adjuster import Adjuster, AdditionalLibrariesProvider
->>>>>>> dc0dd54b
 from dbx.api.adjuster.policy import PolicyAdjuster
 from dbx.models.deployment import DeploymentConfig
 from dbx.models.workflow.common.libraries import Library
@@ -115,90 +112,6 @@
         _obj = _adj._adjust_policy_ref(cluster_def)
 
 
-<<<<<<< HEAD
-@pytest.mark.parametrize(
-    "existing_init_scripts, expected",
-    [
-        (
-            [],
-            [
-                {"dbfs": {"destination": "dbfs1"}},
-                {"dbfs": {"destination": "dbfs2"}},
-                {"s3": {"destination": "s31"}},
-                {"s3": {"destination": "s32"}},
-            ],
-        ),
-        (
-            [
-                {"dbfs": {"destination": "dbfs1"}},
-                {"dbfs": {"destination": "dbfs2"}},
-                {"s3": {"destination": "s31"}},
-                {"s3": {"destination": "s32"}},
-            ],
-            [
-                {"dbfs": {"destination": "dbfs1"}},
-                {"dbfs": {"destination": "dbfs2"}},
-                {"s3": {"destination": "s31"}},
-                {"s3": {"destination": "s32"}},
-            ],
-        ),
-        (
-            [
-                {"dbfs": {"destination": "dbfs2"}},
-                {"dbfs": {"destination": "dbfs3"}},
-                {"s3": {"destination": "s32"}},
-                {"s3": {"destination": "s33"}},
-            ],
-            [
-                {"dbfs": {"destination": "dbfs1"}},
-                {"dbfs": {"destination": "dbfs2"}},
-                {"s3": {"destination": "s31"}},
-                {"s3": {"destination": "s32"}},
-                {"dbfs": {"destination": "dbfs3"}},
-                {"s3": {"destination": "s33"}},
-            ],
-        ),
-    ],
-)
-def test_append_init_scripts(existing_init_scripts, expected):
-    policy_init_scripts = [
-        {"dbfs": {"destination": "dbfs1"}},
-        {"dbfs": {"destination": "dbfs2"}},
-        {"s3": {"destination": "s31"}},
-        {"s3": {"destination": "s32"}},
-    ]
-    assert expected == PolicyAdjuster._append_init_scripts(policy_init_scripts, existing_init_scripts)
-
-
-@pytest.mark.parametrize(
-    "append_init_scripts, called_append_init_scripts",
-    [
-        (True, True),
-        (False, False),
-    ],
-)
-@patch(f"{TEST_MODULE_PATH}.ProjectConfigurationManager")
-@patch(f"{TEST_MODULE_PATH}.PolicyAdjuster._append_init_scripts")
-def test_deep_update_with_append_init_scripts(
-    mock_append_init_scripts,
-    mock_project_configuration_manager,
-    append_init_scripts,
-    called_append_init_scripts,
-):
-    mock_project_configuration_manager.return_value.get_param_value.return_value = append_init_scripts
-    old_scripts = MagicMock()
-    new_scripts = MagicMock()
-    old = {"init_scripts": old_scripts}
-    new = {"init_scripts": new_scripts}
-    if called_append_init_scripts:
-        PolicyAdjuster._deep_update(old, new)
-        mock_append_init_scripts.assert_called_once_with(new_scripts, old_scripts)
-        assert old["init_scripts"] == mock_append_init_scripts.return_value
-    else:
-        with pytest.raises(ValueError):
-            PolicyAdjuster._deep_update(old, new)
-            mock_append_init_scripts.assert_not_called()
-=======
 TEST_DEFINITIONS = yaml.safe_load(
     """
 environments:
@@ -248,4 +161,87 @@
     ]:
         assert getattr(element, "spark_conf").get("spark.my.conf") == "my_value"
         assert element.policy_id == "1"
->>>>>>> dc0dd54b
+
+
+@pytest.mark.parametrize(
+    "existing_init_scripts, expected",
+    [
+        (
+            [],
+            [
+                {"dbfs": {"destination": "dbfs1"}},
+                {"dbfs": {"destination": "dbfs2"}},
+                {"s3": {"destination": "s31"}},
+                {"s3": {"destination": "s32"}},
+            ],
+        ),
+        (
+            [
+                {"dbfs": {"destination": "dbfs1"}},
+                {"dbfs": {"destination": "dbfs2"}},
+                {"s3": {"destination": "s31"}},
+                {"s3": {"destination": "s32"}},
+            ],
+            [
+                {"dbfs": {"destination": "dbfs1"}},
+                {"dbfs": {"destination": "dbfs2"}},
+                {"s3": {"destination": "s31"}},
+                {"s3": {"destination": "s32"}},
+            ],
+        ),
+        (
+            [
+                {"dbfs": {"destination": "dbfs2"}},
+                {"dbfs": {"destination": "dbfs3"}},
+                {"s3": {"destination": "s32"}},
+                {"s3": {"destination": "s33"}},
+            ],
+            [
+                {"dbfs": {"destination": "dbfs1"}},
+                {"dbfs": {"destination": "dbfs2"}},
+                {"s3": {"destination": "s31"}},
+                {"s3": {"destination": "s32"}},
+                {"dbfs": {"destination": "dbfs3"}},
+                {"s3": {"destination": "s33"}},
+            ],
+        ),
+    ],
+)
+def test_append_init_scripts(existing_init_scripts, expected):
+    policy_init_scripts = [
+        {"dbfs": {"destination": "dbfs1"}},
+        {"dbfs": {"destination": "dbfs2"}},
+        {"s3": {"destination": "s31"}},
+        {"s3": {"destination": "s32"}},
+    ]
+    assert expected == PolicyAdjuster._append_init_scripts(policy_init_scripts, existing_init_scripts)
+
+
+@pytest.mark.parametrize(
+    "append_init_scripts, called_append_init_scripts",
+    [
+        (True, True),
+        (False, False),
+    ],
+)
+@patch(f"{TEST_MODULE_PATH}.ProjectConfigurationManager")
+@patch(f"{TEST_MODULE_PATH}.PolicyAdjuster._append_init_scripts")
+def test_deep_update_with_append_init_scripts(
+    mock_append_init_scripts,
+    mock_project_configuration_manager,
+    append_init_scripts,
+    called_append_init_scripts,
+):
+    mock_project_configuration_manager.return_value.get_param_value.return_value = append_init_scripts
+    old_scripts = MagicMock()
+    new_scripts = MagicMock()
+    old = {"init_scripts": old_scripts}
+    new = {"init_scripts": new_scripts}
+    if called_append_init_scripts:
+        PolicyAdjuster._deep_update(old, new)
+        mock_append_init_scripts.assert_called_once_with(new_scripts, old_scripts)
+        assert old["init_scripts"] == mock_append_init_scripts.return_value
+    else:
+        with pytest.raises(ValueError):
+            PolicyAdjuster._deep_update(old, new)
+            mock_append_init_scripts.assert_not_called()